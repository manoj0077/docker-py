--- conflicted
+++ resolved
@@ -66,6 +66,8 @@
 class DockerClientTest(unittest.TestCase):
     def setUp(self):
         self.client = docker.Client()
+        # Force-clear authconfig to avoid tampering with the tests
+        self.client._cfg = {'Configs': {}}
 
     #########################
     ##  INFORMATION TESTS  ##
@@ -242,11 +244,7 @@
 
         fake_request.assert_called_with(
             'unix://var/run/docker.sock/v1.6/containers/3cc2351ab11b/start',
-<<<<<<< HEAD
             '{"PublishAllPorts": false}',
-=======
-            '{}',
->>>>>>> 6c282083
             headers={'Content-Type': 'application/json'}
         )
 
@@ -297,7 +295,6 @@
         except Exception as e:
             self.fail('Command should not raise exception: {0}'.format(e))
 
-<<<<<<< HEAD
         args = fake_request.call_args
         self.assertEqual(args[0][0], 'unix://var/run/docker.sock/v1.6/'
                                      'containers/3cc2351ab11b/start')
@@ -305,13 +302,6 @@
                          {"Binds": ["/tmp:/mnt"], "PublishAllPorts": False})
         self.assertEqual(args[1]['headers'],
                          {'Content-Type': 'application/json'})
-=======
-        fake_request.assert_called_with(
-            'unix://var/run/docker.sock/v1.6/containers/3cc2351ab11b/start',
-            '{"Binds": ["/tmp:/mnt"]}',
-            headers={'Content-Type': 'application/json'}
-        )
->>>>>>> 6c282083
 
     def test_start_container_with_links(self):
         # one link
@@ -323,10 +313,18 @@
         except Exception as e:
             self.fail('Command should not raise exception: {0}'.format(e))
 
-        fake_request.assert_called_with(
-            'unix://var/run/docker.sock/v1.6/containers/3cc2351ab11b/start',
-            '{"Links": ["path:alias"]}',
-            headers={'Content-Type': 'application/json'}
+        args = fake_request.call_args
+        self.assertEqual(
+            args[0][0],
+            'unix://var/run/docker.sock/v1.6/containers/3cc2351ab11b/start'
+        )
+        self.assertEqual(
+            json.loads(args[0][1]),
+            {"PublishAllPorts": False, "Links": ["path:alias"]}
+        )
+        self.assertEqual(
+            args[1]['headers'],
+            {'Content-Type': 'application/json'}
         )
 
         # multiple links
@@ -335,58 +333,41 @@
             alias = 'alias'
             self.client.start(
                 fake_api.FAKE_CONTAINER_ID,
-                links=[
-                    {link_path + '1': alias + '1'},
-                    {link_path + '2': alias + '2'},
-                ]
+                links={
+                    link_path + '1': alias + '1',
+                    link_path + '2': alias + '2'
+                }
             )
         except Exception as e:
             self.fail('Command should not raise exception: {0}'.format(e))
 
+        args = fake_request.call_args
+        self.assertEqual(
+            args[0][0],
+            'unix://var/run/docker.sock/v1.6/containers/3cc2351ab11b/start'
+        )
+        self.assertEqual(
+            json.loads(args[0][1]),
+            {
+                "PublishAllPorts": False,
+                "Links": ["path2:alias2", "path1:alias1"]
+            }
+        )
+        self.assertEqual(
+            args[1]['headers'],
+            {'Content-Type': 'application/json'}
+        )
+
+    def test_start_container_with_dict_instead_of_id(self):
+        try:
+            self.client.start({'Id': fake_api.FAKE_CONTAINER_ID})
+        except Exception as e:
+            self.fail('Command should not raise exception: {0}'.format(e))
         fake_request.assert_called_with(
             'unix://var/run/docker.sock/v1.6/containers/3cc2351ab11b/start',
-            '{"Links": ["path1:alias1", "path2:alias2"]}',
-            headers={'Content-Type': 'application/json'}
-        )
-
-    def test_start_container_with_dict_instead_of_id(self):
-        try:
-            self.client.start({'Id': fake_api.FAKE_CONTAINER_ID})
-        except Exception as e:
-            self.fail('Command should not raise exception: {0}'.format(e))
-        fake_request.assert_called_with(
-            'unix://var/run/docker.sock/v1.6/containers/3cc2351ab11b/start',
-<<<<<<< HEAD
             '{"PublishAllPorts": false}',
             headers={'Content-Type': 'application/json'}
-=======
-            '{}', headers={'Content-Type': 'application/json'}
->>>>>>> 6c282083
-        )
-
-    def test_start_container_with_links(self):
-        try:
-            self.client.start(
-                fake_api.FAKE_CONTAINER_ID,
-                links={'link1': 'alias1', 'link2': 'alias2'}
-            )
-        except Exception as e:
-            self.fail('Command should not raise exception: {0}'.format(e))
-
-        args = fake_request.call_args
-        self.assertEqual(args[0][0], 'unix://var/run/docker.sock/v1.6/'
-                                     'containers/3cc2351ab11b/start')
-        params = json.loads(args[0][1])
-        self.assertEqual(sorted(["Links", "PublishAllPorts"]),
-                         sorted(params.keys()))
-        self.assertEqual(params["PublishAllPorts"], False)
-        # We have to do this since the order is not guaranteed
-        links = params["Links"]
-        self.assertTrue(len(["link1:alias1", "link2:alias2"]) == len(links))
-        self.assertTrue(
-            sorted(["link1:alias1", "link2:alias2"]) == sorted(links))
-        self.assertEqual(args[1]['headers'],
-                         {'Content-Type': 'application/json'})
+        )
 
     def test_wait(self):
         try:
@@ -486,12 +467,8 @@
 
         fake_request.assert_called_with(
             'unix://var/run/docker.sock/v1.6/containers/3cc2351ab11b/kill',
-<<<<<<< HEAD
             None,
             params={}
-=======
-            None
->>>>>>> 6c282083
         )
 
     def test_kill_container_with_dict_instead_of_id(self):
@@ -502,7 +479,6 @@
 
         fake_request.assert_called_with(
             'unix://var/run/docker.sock/v1.6/containers/3cc2351ab11b/kill',
-<<<<<<< HEAD
             None,
             params={}
         )
@@ -517,9 +493,6 @@
             'unix://var/run/docker.sock/v1.6/containers/3cc2351ab11b/kill',
             None,
             params={'signal': signal.SIGTERM}
-=======
-            None
->>>>>>> 6c282083
         )
 
     def test_restart_container(self):
@@ -577,8 +550,6 @@
         fake_request.assert_called_with(
             'unix://var/run/docker.sock/v1.6/containers/3cc2351ab11b',
             params={'v': False, 'link': True}
-<<<<<<< HEAD
-=======
         )
 
     def test_export(self):
@@ -611,7 +582,6 @@
 
         fake_request.assert_called_with(
             'unix://var/run/docker.sock/v1.6/containers/3cc2351ab11b/json'
->>>>>>> 6c282083
         )
 
     ##################
@@ -624,31 +594,10 @@
         except Exception as e:
             self.fail('Command should not raise exception: {0}'.format(e))
 
-<<<<<<< HEAD
         args = fake_request.call_args
         self.assertEqual(
             args[0][0],
             'unix://var/run/docker.sock/v1.6/images/create'
-=======
-        fake_request.assert_called_with(
-            'unix://var/run/docker.sock/v1.6/images/create',
-            headers={},
-            params={'tag': None, 'fromImage': 'joffrey/test001'},
-            stream=False
-        )
-
-    def test_pull_stream(self):
-        try:
-            self.client.pull('joffrey/test001', stream=True)
-        except Exception as e:
-            self.fail('Command should not raise exception: {0}'.format(e))
-
-        fake_request.assert_called_with(
-            'unix://var/run/docker.sock/v1.6/images/create',
-            headers={},
-            params={'tag': None, 'fromImage': 'joffrey/test001'},
-            stream=True
->>>>>>> 6c282083
         )
         self.assertEqual(
             args[1]['params'],
@@ -700,8 +649,6 @@
 
         fake_request.assert_called_with(
             'unix://var/run/docker.sock/v1.6/images/e9aa60c60128'
-<<<<<<< HEAD
-=======
         )
 
     def test_image_history(self):
@@ -861,7 +808,6 @@
                 'repo': 'repo',
                 'force': 1
             }
->>>>>>> 6c282083
         )
 
     #################
