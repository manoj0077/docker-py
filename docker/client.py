--- conflicted
+++ resolved
@@ -16,11 +16,7 @@
 import re
 import shlex
 import struct
-<<<<<<< HEAD
 import warnings
-=======
-import os
->>>>>>> 7ce73de4
 
 import requests
 import requests.exceptions
@@ -30,11 +26,8 @@
 from .unixconn import unixconn
 from .ssladapter import ssladapter
 from .utils import utils
-<<<<<<< HEAD
 from . import errors
-=======
-from .exceptions import exceptions
->>>>>>> 7ce73de4
+from .tls import TLSConfig
 
 if not six.PY3:
     import websocket
@@ -45,22 +38,16 @@
 
 
 class Client(requests.Session):
-    def __init__(self,
-                 base_url=None,
-                 version=DEFAULT_DOCKER_API_VERSION,
-                 timeout=DEFAULT_TIMEOUT_SECONDS,
-                 tls=False,
-                 tls_cert=None,
-                 tls_key=None,
-                 tls_verify=False,
-                 tls_ca_cert=None,
-                 ssl_version=None):
+    def __init__(self, base_url=None, version=DEFAULT_DOCKER_API_VERSION,
+                 timeout=DEFAULT_TIMEOUT_SECONDS, tls=False):
         super(Client, self).__init__()
-  
-        if (tls or tls_verify) and not base_url.startswith('https://'):
-            raise exceptions.TLSParameterError('If using TLS, the base_url argument must begin with "https://".')
+
         if base_url is None:
             base_url = "http+unix://var/run/docker.sock"
+        if tls and not base_url.startswith('https://'):
+            raise errors.TLSParameterError(
+                'If using TLS, the base_url argument must begin with '
+                '"https://".')
         if 'unix:///' in base_url:
             base_url = base_url.replace('unix:/', 'unix:')
         if base_url.startswith('unix:'):
@@ -74,43 +61,10 @@
         self._timeout = timeout
         self._auth_configs = auth.load_config()
 
-        """ Argument compatibility/mapping with http://docs.docker.io/examples/https/ 
-
-            This diverges from the Docker CLI in that users can specify 'tls' here, but also
-            disable any public/default CA pool verification by leaving tls_verify=False
-        """
-        """ urllib3 sets a default ssl_version if ssl_version is None
-            https://github.com/shazow/urllib3/blob/62ecd1523ec383802cb13b09bd7084d2da997420/urllib3/util/ssl_.py#L83
-        """
-        self.ssl_version = ssl_version
-
-        """ "tls" and "tls_verify" must have both or neither cert/key files
-            In either case, Alert the user when both are expected, but any are missing."""
-        if (tls or tls_verify) and (tls_cert or tls_key):
-            if not (tls_cert and tls_key) or (not os.path.isfile(tls_cert) or not os.path.isfile(tls_key)):
-                raise exceptions.TLSParameterError(
-                    'You must provide either both "tls_cert"/"tls_key" files, or neither, in order to use TLS.')  
-            else:
-                self.cert = (tls_cert, tls_key)
-            
-        """ 
-            Either set tls_verify to True (public/default CA checks) or to the path of a CA Cert file.
-            ref: https://github.com/kennethreitz/requests/blob/739d153ef77765392fa109bebead4260c05f3193/requests/adapters.py#L135-L137
-            ref: https://github.com/kennethreitz/requests/blob/master/requests/sessions.py#L433-L439
-        """
-        if tls_verify:
-            if not tls_ca_cert:
-                self.verify = True
-            elif os.path.isfile(tls_ca_cert):
-                self.verify = tls_ca_cert
-            else:
-                raise exceptions.TLSParameterError(
-                    'If "tls_verify" is set, then "tls_ca_cert" must be blank (to check default/public CA list) OR a path to a CA Cert File.')                      
-        else:
-            self.verify = False
-
         """ Use SSLAdapter for the ability to specify SSL version """
-        if tls or tls_verify:
+        if isinstance(tls, TLSConfig):
+            tls.configure_client(self)
+        elif tls:
             self.mount('https://', ssladapter.SSLAdapter(self.ssl_version))
         else:
             self.mount('http+unix://', unixconn.UnixAdapter(base_url, timeout))
