--- conflicted
+++ resolved
@@ -1,6 +1,2 @@
-<<<<<<< HEAD
-version = "1.8.0-rc4"
-=======
 version = "1.8.0"
->>>>>>> fdd11870
 version_info = tuple([int(d) for d in version.split("-")[0].split(".")])